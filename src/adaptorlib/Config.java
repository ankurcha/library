--- conflicted
+++ resolved
@@ -2,6 +2,7 @@
 
 import java.io.*;
 import java.net.InetAddress;
+import java.net.UnknownHostException;
 import java.net.URI;
 import java.net.UnknownHostException;
 import java.nio.charset.Charset;
@@ -41,20 +42,12 @@
   }
 
   /* Preferences requiring you to set them: */
-<<<<<<< HEAD
-  /** Required to be set: GSA machine to send
-    document ids to. This is the hostname of
-    your GSA on your network. */
-  static String getGsaHostname() {
-    return "entzn02.hot";
-=======
   /**
    * Required to be set: GSA machine to send document ids to. This is the
    * hostname of your GSA on your network.
    */
   public String getGsaHostname() {
     return getValue("gsa.hostname");
->>>>>>> a188de99
   }
 
   /* Preferences suggested you set them: */
